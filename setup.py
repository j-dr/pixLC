from distutils.core import setup

setup(
    name='pixlc',
    version='1.0',
    packages=['pixlc',],
<<<<<<< HEAD
    scripts=['bin/pixLC-cat','bin/pixLC-socts','pixlc/pixLC.py'],
=======
    scripts=['bin/pixLC-socts','bin/pixLC-viz','bin/pixLC-cat','pixlc/pixLC.py'],
>>>>>>> dd30fd6b
    long_description=open('README.md').read(),
    )<|MERGE_RESOLUTION|>--- conflicted
+++ resolved
@@ -4,10 +4,6 @@
     name='pixlc',
     version='1.0',
     packages=['pixlc',],
-<<<<<<< HEAD
-    scripts=['bin/pixLC-cat','bin/pixLC-socts','pixlc/pixLC.py'],
-=======
     scripts=['bin/pixLC-socts','bin/pixLC-viz','bin/pixLC-cat','pixlc/pixLC.py'],
->>>>>>> dd30fd6b
     long_description=open('README.md').read(),
     )